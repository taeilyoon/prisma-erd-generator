import { GeneratorOptions } from '@prisma/generator-helper';
import * as path from 'path';
import * as child_process from 'child_process';
import fs from 'fs';

export interface DML {
  enums: any[];
  models: {
    name: string;
    isEmbedded: boolean;
    dbName: string | null;
    fields: {
      name: string;
      hasDefaultValue: boolean;
      isGenerated: boolean;
      isId: boolean;
      isList: boolean;
      isReadOnly: boolean;
      isRequired: boolean;
      isUnique: boolean;
      isUpdatedAt: boolean;
      kind: 'scalar' | 'object' | 'enum';
      type: string;
      relationFromFields?: any[];
      relationName?: string;
      relationOnDelete?: string;
      relationToFields?: any[];
    }[];
    idFields: any[];
    uniqueFields: any[];
    uniqueIndexes: any[];
    isGenerated: boolean;
  }[];
}

const engineBasePath = path.resolve(
  __dirname,
  '..',
  'node_modules',
  '@prisma',
  'engines'
);

const allEngines = fs.readdirSync(engineBasePath);
const queryEngine = allEngines.find((engine) =>
  engine.startsWith('query-engine')
);
// @ts-ignore
const engine = path.join(engineBasePath, queryEngine);

function getDataModelFieldWithoutParsing(parsed: string) {
  const startOfField = parsed.indexOf('"datamodel"');
  const openingBracket = parsed.indexOf('{', startOfField);

  let numberOfOpeningBrackets = 0;
  let closingBracket = openingBracket;
  while (closingBracket < parsed.length) {
    const char = parsed[closingBracket++];

    if (char === '{') {
      numberOfOpeningBrackets++;
    } else if (char === '}') {
      numberOfOpeningBrackets--;

      if (numberOfOpeningBrackets === 0) {
        break;
      }
    }
  }

  return parsed.slice(openingBracket, closingBracket);
}

export async function parseDatamodel(model: string) {
  const modelB64 = Buffer.from(model).toString('base64');

  const parsed: string = await new Promise((resolve, reject) => {
    const process = child_process.exec(
      `${engine} --datamodel=${modelB64} cli dmmf`
    );
    let output = '';
    process.stderr?.on('data', (l) => {
      if (l.includes('error:')) {
        reject(l.slice(l.indexOf('error:'), l.indexOf('\\n')));
      }
    });
    process.stdout?.on('data', (d) => (output += d));
    process.on('exit', () => {
      resolve(output);
    });
  });

  return getDataModelFieldWithoutParsing(parsed);
}

function renderDml(dml: DML) {
  let diagram = 'erDiagram';

  const classes = dml.models
    .map(
      (model) =>
        `  ${model.name} {
  ${model.fields
    .filter(
      (field) =>
        field.kind !== 'object' &&
        !model.fields.find(
          ({ relationFromFields }) =>
            relationFromFields && relationFromFields.includes(field.name)
        )
    )
    .map((field) => `    ${field.type} ${field.name}`)
    .join('\n')}  
    }
  `
    )
    .join('\n\n');

  let relationShips = '';
  for (const model of dml.models) {
    for (const field of model.fields) {
      if (field.relationFromFields && field.relationFromFields.length > 0) {
        const relationshipName = field.name;
        const thisSide = model.name;
        const otherSide = field.type;

        let thisSideMultiplicity = '||';
        if (field.isList) {
          thisSideMultiplicity = '}o';
        } else if (!field.isRequired) {
          thisSideMultiplicity = '|o';
        }
        const otherModel = dml.models.find((model) => model.name === otherSide);
        const otherField = otherModel?.fields.find(
          ({ relationName }) => relationName === field.relationName
        );

        let otherSideMultiplicity = '||';
        if (otherField?.isList) {
          thisSideMultiplicity = 'o{';
        } else if (!otherField?.isRequired) {
          thisSideMultiplicity = 'o|';
        }

        relationShips += `    ${thisSide} ${thisSideMultiplicity}--${otherSideMultiplicity} ${otherSide} : "${relationshipName}"\n`;
      }
    }
  }

  return diagram + '\n' + classes + '\n' + relationShips;
}

export default async (options: GeneratorOptions) => {
  try {
    const output = options.generator.output?.value || './prisma/ERD.svg';
    const config = options.generator.config;
    const theme = config.theme || 'forest';

    // https://github.com/notiz-dev/prisma-dbml-generator
    const datamodelString = await parseDatamodel(options.datamodel);
    const dml: DML = JSON.parse(datamodelString);
    const mermaid = renderDml(dml);

    const tempMermaidFile = path.resolve(path.join('prisma', 'input.mmd'));
    fs.writeFileSync(tempMermaidFile, mermaid);

    const mermaidCliNodePath = path.resolve(
      path.join('node_modules', '.bin', 'mmdc')
    );
    const inputMermaidFile = path.resolve(path.join('prisma', 'input.mmd'));
<<<<<<< HEAD
    const mermaidConfigFile = path.resolve(path.join('src', 'config.json'));
=======
    const configFile = path.resolve(path.join('config.json'));
>>>>>>> 45daf204
    child_process.spawnSync(mermaidCliNodePath, [
      '-i',
      inputMermaidFile,
      '-o',
      output,
      '-t',
      theme,
      '-c',
<<<<<<< HEAD
      mermaidConfigFile,
=======
      configFile,
>>>>>>> 45daf204
    ]);

    fs.rmSync(tempMermaidFile);
  } catch (error) {
    console.error(error);
  }
};<|MERGE_RESOLUTION|>--- conflicted
+++ resolved
@@ -168,11 +168,8 @@
       path.join('node_modules', '.bin', 'mmdc')
     );
     const inputMermaidFile = path.resolve(path.join('prisma', 'input.mmd'));
-<<<<<<< HEAD
-    const mermaidConfigFile = path.resolve(path.join('src', 'config.json'));
-=======
     const configFile = path.resolve(path.join('config.json'));
->>>>>>> 45daf204
+
     child_process.spawnSync(mermaidCliNodePath, [
       '-i',
       inputMermaidFile,
@@ -181,11 +178,7 @@
       '-t',
       theme,
       '-c',
-<<<<<<< HEAD
-      mermaidConfigFile,
-=======
       configFile,
->>>>>>> 45daf204
     ]);
 
     fs.rmSync(tempMermaidFile);

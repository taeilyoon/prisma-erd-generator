{
<<<<<<< HEAD
  "version": "0.3.4-0",
=======
  "version": "0.3.4",
>>>>>>> 45daf204
  "license": "MIT",
  "main": "./dist/index.js",
  "typings": "./dist/index.d.ts",
  "files": [
    "dist",
    "src",
    "tsconfig.json"
  ],
  "engines": {
    "node": ">=14"
  },
  "bin": "./dist/index.js",
  "scripts": {
    "dev": "tsc -p . --watch",
    "dev-test": "npx prisma generate",
    "test": "echo No tests yet",
    "build": "rm -rf dist && tsc -p .",
    "prepare": "rm -rf dist && tsc -p .",
    "release": "np"
  },
  "husky": {
    "hooks": {
      "pre-commit": ""
    }
  },
  "prettier": {
    "printWidth": 80,
    "semi": true,
    "singleQuote": true,
    "trailingComma": "es5"
  },
  "name": "prisma-erd-generator",
  "author": "John Fay",
  "repository": {
    "type": "git",
    "url": "https://github.com/keonik/prisma-erd-generator"
  },
  "homepage": "https://github.com/keonik/prisma-erd-generator#prisma-entity-relationship-diagram-generator",
  "keywords": [
    "Prisma",
    "TypeScript",
    "Mermaid"
  ],
  "contributors": [
    {
      "name": "John Fay",
      "url": "https://github.com/keonik"
    }
  ],
  "peerDependencies": {},
  "devDependencies": {
    "@prisma/client": "^2.27.0",
    "@prisma/generator-helper": "^2.27.0",
    "concurrently": "^6.2.0",
    "husky": "^7.0.1",
    "np": "^7.5.0",
    "prisma": "^2.27.0",
    "tslib": "^2.3.0",
    "typescript": "^4.3.4"
  },
  "dependencies": {
    "@mermaid-js/mermaid-cli": "^8.11.0"
  }
}<|MERGE_RESOLUTION|>--- conflicted
+++ resolved
@@ -1,9 +1,5 @@
 {
-<<<<<<< HEAD
-  "version": "0.3.4-0",
-=======
   "version": "0.3.4",
->>>>>>> 45daf204
   "license": "MIT",
   "main": "./dist/index.js",
   "typings": "./dist/index.d.ts",
